--- conflicted
+++ resolved
@@ -8,27 +8,13 @@
 import { isArgo } from '../../utils/argo.js';
 import { FileFilter, getFiles } from '../../utils/chunk.js';
 import { findBoundingBox } from '../../utils/geotiff.js';
-<<<<<<< HEAD
-import { GridSize, gridSizes, MapSheet, mapSheetTileGridSize, SheetRanges } from '../../utils/mapsheet.js';
+import { GridSize, GridSizes, MapSheet, MapSheetTileGridSize, SheetRanges } from '../../utils/mapsheet.js';
 import { UrlParser } from '../../utils/parsers.js';
 import { config, forceOutput, registerCli, verbose } from '../common.js';
 import { CommandListArgs } from '../list/list.js';
 
-const SHEET_MIN_X = MapSheet.origin.x + 4 * MapSheet.width; // The minimum x coordinate of a valid sheet / tile
-const SHEET_MAX_X = MapSheet.origin.x + 46 * MapSheet.width; // The maximum x coordinate of a valid sheet / tile
-const SHEET_MIN_Y = MapSheet.origin.y - 42 * MapSheet.height; // The minimum y coordinate of a valid sheet / tile
-const SHEET_MAX_Y = MapSheet.origin.y; // The maximum y coordinate of a valid sheet / tile
-
 export function isTiff(url: URL): boolean {
   const search = url.href.toLowerCase();
-=======
-import { GridSize, GridSizes, MapSheet, MapSheetTileGridSize, SheetRanges } from '../../utils/mapsheet.js';
-import { config, createTiff, forceOutput, registerCli, verbose } from '../common.js';
-import { CommandListArgs } from '../list/list.js';
-
-export function isTiff(x: string): boolean {
-  const search = x.toLowerCase();
->>>>>>> c8a54e4a
   return search.endsWith('.tiff') || search.endsWith('.tif');
 }
 
