--- conflicted
+++ resolved
@@ -1,23 +1,15 @@
 import { Bounds, Projection } from '@basemaps/geo';
 import { fsa } from '@chunkd/fs';
 import { CogTiff, Size } from '@cogeotiff/core';
-<<<<<<< HEAD
-import { boolean, command, flag, number, option, optional, restPositionals } from 'cmd-ts';
-=======
-import { boolean, command, flag, number, option, optional, restPositionals, string, Type } from 'cmd-ts';
->>>>>>> 7f24cf30
+import { boolean, command, flag, number, option, optional, restPositionals, Type } from 'cmd-ts';
 
 import { CliInfo } from '../../cli.info.js';
 import { logger } from '../../log.js';
 import { isArgo } from '../../utils/argo.js';
 import { FileFilter, getFiles } from '../../utils/chunk.js';
 import { findBoundingBox } from '../../utils/geotiff.js';
-<<<<<<< HEAD
-import { MapSheet, SheetRanges } from '../../utils/mapsheet.js';
+import { GridSize, gridSizes, MapSheet, SheetRanges } from '../../utils/mapsheet.js';
 import { UrlParser } from '../../utils/parsers.js';
-=======
-import { GridSize, gridSizes, MapSheet, SheetRanges } from '../../utils/mapsheet.js';
->>>>>>> 7f24cf30
 import { config, createTiff, forceOutput, registerCli, verbose } from '../common.js';
 import { CommandListArgs } from '../list/list.js';
 
