import { Bounds, Projection } from '@basemaps/geo';
import { fsa } from '@chunkd/fs';
import { Size, Tiff } from '@cogeotiff/core';
import { boolean, command, flag, number, option, optional, restPositionals, Type } from 'cmd-ts';

import { CliInfo } from '../../cli.info.js';
import { logger } from '../../log.js';
import { isArgo } from '../../utils/argo.js';
import { FileFilter, getFiles } from '../../utils/chunk.js';
import { findBoundingBox } from '../../utils/geotiff.js';
<<<<<<< HEAD
import { GridSize, gridSizes, MapSheet, SheetRanges } from '../../utils/mapsheet.js';
import { UrlParser } from '../../utils/parsers.js';
import { config, forceOutput, registerCli, verbose } from '../common.js';
=======
import { GridSize, gridSizes, MapSheet, mapSheetTileGridSize, SheetRanges } from '../../utils/mapsheet.js';
import { config, createTiff, forceOutput, registerCli, verbose } from '../common.js';
>>>>>>> bbd148ef
import { CommandListArgs } from '../list/list.js';

const SHEET_MIN_X = MapSheet.origin.x + 4 * MapSheet.width; // The minimum x coordinate of a valid sheet / tile
const SHEET_MAX_X = MapSheet.origin.x + 46 * MapSheet.width; // The maximum x coordinate of a valid sheet / tile
const SHEET_MIN_Y = MapSheet.origin.y - 42 * MapSheet.height; // The minimum y coordinate of a valid sheet / tile
const SHEET_MAX_Y = MapSheet.origin.y; // The maximum y coordinate of a valid sheet / tile

export function isTiff(url: URL): boolean {
  const search = url.href.toLowerCase();
  return search.endsWith('.tiff') || search.endsWith('.tif');
}

export const TiffLoader = {
  /**
   * Concurrently load a collection of tiffs in the locations provided.
   *
   * @param locations list of locations to find tiffs in.
   * @param args filter the tiffs
   * @returns Initialized tiff
   */
  async load(locations: URL[], args?: FileFilter): Promise<Tiff[]> {
    const files = await getFiles(locations, args);
    const tiffLocations = files.flat().filter(isTiff);
    if (tiffLocations.length === 0) throw new Error('No Files found');
    // Ensure credentials are loaded before concurrently loading tiffs
    if (tiffLocations[0]) await fsa.head(tiffLocations[0]);

    const promises = await Promise.allSettled(
      tiffLocations.map((loc: URL) => {
        return Tiff.create(fsa.source(loc)).catch((e) => {
          // Ensure tiff loading errors include the location of the tiff
          logger.fatal({ source: loc, err: e }, 'Tiff:Load:Failed');
          throw e;
        });
      }),
    );
    // Ensure all the tiffs loaded successfully
    const output = [];
    for (const prom of promises) {
      // All the errors are logged above so just throw the first error
      if (prom.status === 'rejected') throw new Error('Tiff loading failed: ' + String(prom.reason));
      output.push(prom.value);
    }
    return output;
  },
};

/**
 * Validate list of tiffs match a LINZ map sheet tile index
 *
 * If --validate
 * Asserts that there will be no duplicates
 *
 * If --retile
 * The script will not error as it is assumed the 'duplicate' tiffs are to be retiled and merged.
 *
 * @output
 * /tmp/tile-index-validate/input.geojson
 * Geometry:
 *  bounding boxes of the input tiff files.
 *
 * Attributes:
 * - source (string): path to source tiff
 * - tileName (string): calculated target tileName
 * - isDuplicate (boolean): true if source tiffs with duplicate tilenames exist
 *
 * /tmp/tile-index-validate/output.geojson
 * Geometry:
 *  bounding boxes of the target tiff files
 *
 * Attributes:
 * - source (string[]): paths to source tiffs
 * - tileName (string): target tileName for target tile index
 *
 * /tmp/tile-index-validate/file-list.json
 * Filelist grouped by target tileNames
 *
 * Attributes:
 * - input (string[]): paths to source tiffs
 * - output (string): target tileName for target tile index
 *
 * @example
 * Validate all source tiffs align to scale grid
 *
 * ```bash
 * tileindex-validate --scale 5000 --validate s3://linz-imagery/auckland/auckland_2010-2012_0.5m/rgb/2193/
 * ```
 *
 * Create a list of files that need to be retiled
 * ```bash
 * tileindex-validate --scale 5000 --retile ./path/to/imagery/
 * ```
 */

export const GridSizeFromString: Type<string, GridSize> = {
  async from(value) {
    const gridSize = Number(value) as GridSize;
    if (!gridSizes.includes(gridSize)) {
      throw new Error(`Invalid grid size "${value}"; valid values: "${gridSizes.join('", "')}"`);
    }
    return gridSize;
  },
};

export const commandTileIndexValidate = command({
  name: 'tileindex-validate',
  description: 'List input files and validate there are no duplicates.',
  version: CliInfo.version,
  args: {
    config,
    verbose,
    include: CommandListArgs.include,
    scale: option({ type: GridSizeFromString, long: 'scale', description: 'Tile grid scale to align output tile to' }),
    sourceEpsg: option({ type: optional(number), long: 'source-epsg', description: 'Force epsg code for input tiffs' }),
    retile: flag({
      type: boolean,
      defaultValue: () => false,
      long: 'retile',
      description: 'Output tile configuration for retiling',
      defaultValueIsSerializable: true,
    }),
    validate: flag({
      type: boolean,
      defaultValue: () => true,
      long: 'validate',
      description: 'Validate that all input tiffs perfectly align to tile grid',
      defaultValueIsSerializable: true,
    }),
    forceOutput,
    location: restPositionals({
      type: UrlParser,
      displayName: 'location',
      description: 'Location of the source files',
    }),
  },
  async handler(args) {
    registerCli(this, args);
    logger.info('TileIndex:Start');

    const readTiffStartTime = performance.now();
    const tiffs = await TiffLoader.load(args.location, args);

    const projections = new Set(tiffs.map((t) => t.images[0]?.epsg));
    logger.info(
      {
        tiffCount: tiffs.length,
        projections: [...projections],
        duration: performance.now() - readTiffStartTime,
      },
      'TileIndex: All Files Read',
    );

    if (projections.size > 1) {
      logger.warn({ projections: [...projections] }, 'TileIndex:InconsistentProjections');
    }

    const groupByTileNameStartTime = performance.now();
    const locations = await extractTiffLocations(tiffs, args.scale, args.sourceEpsg);
    const outputs = groupByTileName(locations);

    logger.info(
      { duration: performance.now() - groupByTileNameStartTime, files: locations.length, outputs: outputs.size },
      'TileIndex: Manifest Assessed for Duplicates',
    );

    if (args.forceOutput || isArgo()) {
      await fsa.write(
        new URL('file:///tmp/tile-index-validate/input.geojson'),
        JSON.stringify({
          type: 'FeatureCollection',
          features: locations.map((loc) => {
            const epsg = args.sourceEpsg ?? loc.epsg;
            if (epsg == null) {
              logger.error({ source: loc.source }, 'TileIndex:Epsg:missing');
              return;
            }
            return Projection.get(epsg).boundsToGeoJsonFeature(Bounds.fromBbox(loc.bbox), {
              source: loc.source,
              tileName: loc.tileName,
              isDuplicate: (outputs.get(loc.tileName)?.length ?? 1) > 1,
            });
          }),
        }),
      );
      await fsa.write(
        new URL('file:///tmp/tile-index-validate/output.geojson'),
        JSON.stringify({
          type: 'FeatureCollection',
          features: [...outputs.values()].map((locs) => {
            const firstLoc = locs[0];
            if (firstLoc == null) throw new Error('Unable to extract tiff locations from: ' + args.location);
            const mapTileIndex = MapSheet.getMapTileIndex(firstLoc.tileName);
            if (mapTileIndex == null) throw new Error('Failed to extract tile information from: ' + firstLoc.tileName);
            return Projection.get(2193).boundsToGeoJsonFeature(Bounds.fromBbox(mapTileIndex.bbox), {
              source: locs.map((l) => l.source),
              tileName: firstLoc.tileName,
            });
          }),
        }),
      );
      await fsa.write(
        new URL('file:///tmp/tile-index-validate/file-list.json'),
        JSON.stringify(
          [...outputs.values()].map((locs) => {
            return { output: locs[0]?.tileName, input: locs.map((l) => l.source) };
          }),
        ),
      );
    }

    let retileNeeded = false;
    for (const val of outputs.values()) {
      if (val.length < 2) continue;
      if (args.retile) {
        logger.info({ tileName: val[0]?.tileName, uris: val.map((v) => v.source) }, 'TileIndex:Retile');
      } else {
        retileNeeded = true;
        logger.error({ tileName: val[0]?.tileName, uris: val.map((v) => v.source) }, 'TileIndex:Duplicate');
      }
    }

    // Validate that all tiffs align to tile grid
    if (args.validate) {
      let validationFailed = false;
      for (const tiff of locations) {
        const ret = validateTiffAlignment(tiff);
        if (ret === true) continue;
        logger.error({ reason: ret.message, source: tiff.source }, 'TileInvalid:Validation:Failed');
        validationFailed = true;
      }
      if (validationFailed) throw new Error(`Tile alignment validation failed`);
    }

    if (retileNeeded) throw new Error(`Duplicate files found, see output.geojson`);
    // TODO do we care if no files are left?
  },
});

export function groupByTileName(tiffs: TiffLocation[]): Map<string, TiffLocation[]> {
  const duplicates: Map<string, TiffLocation[]> = new Map();
  for (const loc of tiffs) {
    const uris = duplicates.get(loc.tileName) ?? [];
    uris.push(loc);
    duplicates.set(loc.tileName, uris);
  }
  return duplicates;
}

export interface TiffLocation {
  /** Location to the image */
  source: string;
  /** bbox, [minX, minY, maxX, maxY] */
  bbox: [number, number, number, number];
  /** EPSG code of the tiff if found */
  epsg?: number | null;
  /** Output tile name */
  tileName: string;
}

/**
 *
 * --validate // Validates all inputs align to output grid
 * --retile // Creates a list of files that need to be retiled
 *
 *
 * input: 1:1000
 * scale: 1:1000
 * // --retile=false --validate=true
 * // Validate the top left points of every input align to the 1:1000 grid and no duplicates
 *
 * input: 1:1000
 * scale: 1:1000
 * // --retile=true --validate=true
 * // Merges duplicate tiffs together the top left points of every input align to the 1:1000 grid and no duplicates
 *
 * input: 1:1000
 * scale: 1:5000, 1:10_000
 * // --retile=true --validate=false
 * // create a re-tiling output of {tileName, input: string[] }
 *
 * -- Not handled (yet!)
 * input: 1:10_000
 * scale: 1:1000
 * // create a re-tiling output of  1 input tiff = 100x {tileName, input: string}[]
 *
 */
export async function extractTiffLocations(
  tiffs: Tiff[],
  gridSize: GridSize,
  forceSourceEpsg?: number,
): Promise<TiffLocation[]> {
  const result = await Promise.all(
    tiffs.map(async (tiff): Promise<TiffLocation | null> => {
      try {
        const bbox = await findBoundingBox(tiff);

        const sourceEpsg = forceSourceEpsg ?? tiff.images[0]?.epsg;
        if (sourceEpsg == null) throw new Error(`EPSG is missing: ${tiff.source.url}`);
        const centerX = (bbox[0] + bbox[2]) / 2;
        const centerY = (bbox[1] + bbox[3]) / 2;
        // bbox is not epsg:2193
        const targetProjection = Projection.get(2193);
        const sourceProjection = Projection.get(sourceEpsg);

        const [x, y] = targetProjection.fromWgs84(sourceProjection.toWgs84([centerX, centerY]));
        if (x == null || y == null) throw new Error(`Failed to reproject point: ${tiff.source.url}`);
        // Tilename from center
        const tileName = getTileName(x, y, gridSize);

        // if (shouldValidate) {
        //   // Is the tiff bounding box the same as the map sheet bounding box!
        //   // Also need to allow for ~1.5cm of error between bounding boxes.
        //   // assert bbox == MapSheet.getMapTileIndex(tileName).bbox
        // }
        return { bbox, source: tiff.source.url.href, tileName, epsg: tiff.images[0]?.epsg };
      } catch (e) {
        console.log(tiff.source.url, e);
        return null;
      } finally {
        await tiff.source.close?.();
      }
    }),
  );

  const output: TiffLocation[] = [];
  for (const o of result) if (o) output.push(o);
  return output;
}

export function getSize(extent: [number, number, number, number]): Size {
  return { width: extent[2] - extent[0], height: extent[3] - extent[1] };
}

export function validateTiffAlignment(tiff: TiffLocation, allowedError = 0.015): true | Error {
  const mapTileIndex = MapSheet.getMapTileIndex(tiff.tileName);
  if (mapTileIndex == null) throw new Error('Failed to extract bounding box from: ' + tiff.tileName);
  // Top Left
  const errX = Math.abs(tiff.bbox[0] - mapTileIndex.bbox[0]);
  const errY = Math.abs(tiff.bbox[3] - mapTileIndex.bbox[3]);
  if (errX > allowedError || errY > allowedError)
    return new Error(`The origin is invalid x:${tiff.bbox[0]}, y:${tiff.bbox[3]} source:${tiff.source}`);

  // TODO do we validate bottom right
  const tiffSize = getSize(tiff.bbox);
  if (tiffSize.width !== mapTileIndex.width)
    return new Error(
      `Tiff size is invalid width:${tiffSize.width}, expected:${mapTileIndex.width} source:${tiff.source}`,
    );
  if (tiffSize.height !== mapTileIndex.height)
    return new Error(
      `Tiff size is invalid height:${tiffSize.height}, expected:${mapTileIndex.height} source:${tiff.source}`,
    );
  return true;
}

export function getTileName(x: number, y: number, gridSize: GridSize): string {
  if (!(SHEET_MIN_X <= x && x <= SHEET_MAX_X)) {
    throw new Error(`x must be between ${SHEET_MIN_X} and ${SHEET_MAX_X}, was ${x}`);
  }
  if (!(SHEET_MIN_Y <= y && y <= SHEET_MAX_Y)) {
    throw new Error(`y must be between ${SHEET_MIN_Y} and ${SHEET_MAX_Y}, was ${y}`);
  }

  const offsetX = Math.round(Math.floor((x - MapSheet.origin.x) / MapSheet.width));
  const offsetY = Math.round(Math.floor((MapSheet.origin.y - y) / MapSheet.height));

  // Build name
  const letters = Object.keys(SheetRanges)[offsetY];
  const sheetCode = `${letters}${`${offsetX}`.padStart(2, '0')}`;
  if (gridSize === mapSheetTileGridSize) {
    // Shorter tile names for 1:50k
    return sheetCode;
  }

  const tilesPerMapSheet = Math.floor(MapSheet.gridSizeMax / gridSize);
  const tileWidth = Math.floor(MapSheet.width / tilesPerMapSheet);
  const tileHeight = Math.floor(MapSheet.height / tilesPerMapSheet);

  let nbDigits = 2;
  if (gridSize === 500) {
    nbDigits = 3;
  }
  const maxY = MapSheet.origin.y - offsetY * MapSheet.height;
  const minX = MapSheet.origin.x + offsetX * MapSheet.width;
  const tileX = Math.round(Math.floor((x - minX) / tileWidth + 1));
  const tileY = Math.round(Math.floor((maxY - y) / tileHeight + 1));
  const tileId = `${`${tileY}`.padStart(nbDigits, '0')}${`${tileX}`.padStart(nbDigits, '0')}`;
  return `${sheetCode}_${gridSize}_${tileId}`;
}<|MERGE_RESOLUTION|>--- conflicted
+++ resolved
@@ -8,14 +8,9 @@
 import { isArgo } from '../../utils/argo.js';
 import { FileFilter, getFiles } from '../../utils/chunk.js';
 import { findBoundingBox } from '../../utils/geotiff.js';
-<<<<<<< HEAD
-import { GridSize, gridSizes, MapSheet, SheetRanges } from '../../utils/mapsheet.js';
+import { GridSize, gridSizes, MapSheet, mapSheetTileGridSize, SheetRanges } from '../../utils/mapsheet.js';
 import { UrlParser } from '../../utils/parsers.js';
 import { config, forceOutput, registerCli, verbose } from '../common.js';
-=======
-import { GridSize, gridSizes, MapSheet, mapSheetTileGridSize, SheetRanges } from '../../utils/mapsheet.js';
-import { config, createTiff, forceOutput, registerCli, verbose } from '../common.js';
->>>>>>> bbd148ef
 import { CommandListArgs } from '../list/list.js';
 
 const SHEET_MIN_X = MapSheet.origin.x + 4 * MapSheet.width; // The minimum x coordinate of a valid sheet / tile
