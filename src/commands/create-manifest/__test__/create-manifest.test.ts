import assert from 'node:assert';
import { beforeEach, describe, it } from 'node:test';
import { gunzipSync } from 'node:zlib';

import { fsa } from '@chunkd/fs';
<<<<<<< HEAD
import { FsMemory } from '@chunkd/fs';
=======
import { FsMemory } from '@chunkd/source-memory';
import { parse } from 'cmd-ts';
>>>>>>> 7af9f0bf

import type { CommandArguments } from '../../../__test__/type.util.ts';
import type { SourceTarget } from '../create-manifest.ts';
import { commandCreateManifest } from '../create-manifest.ts';
import { createManifest, validatePaths } from '../create-manifest.ts';

type CommandCreateManifestArgs = CommandArguments<typeof commandCreateManifest>;

describe('createManifest', () => {
  const memory = new FsMemory();
  beforeEach(() => {
    fsa.register('memory://', memory);
    memory.files.clear();
  });

  it('should copy to the target location', async () => {
    await Promise.all([
      fsa.write(fsa.toUrl('memory://source/topographic.json'), Buffer.from(JSON.stringify({ test: true }))),
      fsa.write(fsa.toUrl('memory://source/foo/bar/topographic.png'), Buffer.from('test')),
    ]);

    const outputFiles = await createManifest('memory://source/', 'memory://target/', { flatten: true });
    assert.deepEqual(outputFiles[0], [
      {
        source: 'memory://source/topographic.json',
        target: 'memory://target/topographic.json',
      },
      {
        source: 'memory://source/foo/bar/topographic.png',
        target: 'memory://target/topographic.png',
      },
    ]);
  });

  it('should transform files', async () => {
    await Promise.all([
      fsa.write(fsa.toUrl('memory://source/topographic.json'), Buffer.from(JSON.stringify({ test: true }))),
      fsa.write(fsa.toUrl('memory://source/foo/bar/topographic.png'), Buffer.from('test')),
    ]);
    const outputFiles = await createManifest('memory://source/', 'memory://target/sub/', {
      flatten: false,
      transform: 'f.replace("topographic", "test")',
    });
    assert.deepEqual(outputFiles[0], [
      {
        source: 'memory://source/topographic.json',
        target: 'memory://target/sub/test.json',
      },
      {
        source: 'memory://source/foo/bar/topographic.png',
        target: 'memory://target/sub/foo/bar/test.png',
      },
    ]);
  });

  it('should copy to the target location without flattening', async () => {
    await Promise.all([
      fsa.write(fsa.toUrl('memory://source/topographic.json'), Buffer.from(JSON.stringify({ test: true }))),
      fsa.write(fsa.toUrl('memory://source/foo/bar/topographic.png'), Buffer.from('test')),
    ]);

    const outputFiles = await createManifest('memory://source/', 'memory://target/sub/', { flatten: false });
    assert.deepEqual(outputFiles[0], [
      {
        source: 'memory://source/topographic.json',
        target: 'memory://target/sub/topographic.json',
      },
      {
        source: 'memory://source/foo/bar/topographic.png',
        target: 'memory://target/sub/foo/bar/topographic.png',
      },
    ]);
  });

  it('should copy single file to the target location without a trailing /', async () => {
    await Promise.all([
      fsa.write(fsa.toUrl('memory://source/topographic.json'), Buffer.from(JSON.stringify({ test: true }))),
    ]);

    const outputFiles = await createManifest(
      'memory://source/topographic.json',
      'memory://target/sub/topographic.json',
      { flatten: false },
    );
    assert.deepEqual(outputFiles[0], [
      {
        source: 'memory://source/topographic.json',
        target: 'memory://target/sub/topographic.json',
      },
    ]);
  });
  describe('validatePaths', () => {
    it('Should throw error for mismatched paths', () => {
      assert.throws(() => {
        validatePaths('memory://source/', 'memory://target/sub/test.tiff');
      }, Error);
    });
    it('Should also throw error for mismatched paths', () => {
      assert.throws(() => {
        validatePaths('memory://source/test.tiff', 'memory://target/sub/');
      }, Error);
    });
  });

  it('should parse required options', async () => {
    const parsed = (await parse(
      commandCreateManifest,
      [
        ['--output', 'memory://output/🦄 🌈.json'],
        ['--target', 'memory:/target/🟪/🦄 🌈.txt'],
        'memory://source/🟥/',
      ].flat(),
    )) as { _tag: 'ok'; value: CommandCreateManifestArgs };
    assert.equal(parsed._tag, 'ok');
    assert.deepEqual(parsed.value.source, ['memory://source/🟥/']);
    assert.deepEqual(parsed.value.target, 'memory:/target/🟪/🦄 🌈.txt');
    assert.deepEqual(parsed.value.output, 'memory://output/🦄 🌈.json');
  });

  const baseArgs: CommandCreateManifestArgs = {
    config: undefined,
    verbose: false,
    flatten: false,
    transform: undefined,
    include: undefined,
    exclude: undefined,
    groupSize: undefined,
    group: undefined,
    limit: undefined,
    output: '',
    target: '',
    source: [],
  };

  it('should generate a output', async () => {
    await fsa.write(`memory://source/🟥/🦄 🌈.txt`, Buffer.alloc(1));
    await fsa.write(`memory://source/🟥/🦄 🌈.json`, Buffer.alloc(0));

    await commandCreateManifest.handler({
      ...baseArgs,
      source: ['memory://source/🟥/'],
      target: 'memory://target/🟪/',
      output: 'memory://output/🦄 🌈.json',
    });

    // output is a JSON array of base64'd GZIPED json
    // [ "H4sIAA...", "H4sIAA...."]
    const output = JSON.parse((await fsa.read('memory://output/🦄 🌈.json')).toString('utf-8')) as string[];
    assert.ok(Array.isArray(output));
    const firstBytes = JSON.parse(
      gunzipSync(Buffer.from(output[0] as string, 'base64url')).toString('utf-8'),
    ) as SourceTarget[][];

    assert.deepEqual(firstBytes, [
      {
        source: 'memory://source/🟥/🦄 🌈.txt',
        target: 'memory://target/🟪/🦄 🌈.txt',
      },
    ]);
  });
});<|MERGE_RESOLUTION|>--- conflicted
+++ resolved
@@ -2,13 +2,8 @@
 import { beforeEach, describe, it } from 'node:test';
 import { gunzipSync } from 'node:zlib';
 
-import { fsa } from '@chunkd/fs';
-<<<<<<< HEAD
-import { FsMemory } from '@chunkd/fs';
-=======
-import { FsMemory } from '@chunkd/source-memory';
+import { fsa , FsMemory} from '@chunkd/fs';
 import { parse } from 'cmd-ts';
->>>>>>> 7af9f0bf
 
 import type { CommandArguments } from '../../../__test__/type.util.ts';
 import type { SourceTarget } from '../create-manifest.ts';
