--- conflicted
+++ resolved
@@ -191,16 +191,11 @@
  * @returns The head object output.
  */
 async function headS3Object(path: { Bucket: string; Key: string }): Promise<HeadObjectCommandOutput> {
-  try {
+  try {  // todo: CHECK IF THIS IS NEEDED WITH DECODE IF USING URLs
     const objectKey = decodeFormUrlEncoded(path.Key);
     const headObjectOutput: HeadObjectCommandOutput = await (
-<<<<<<< HEAD
-      fsa.get(fsa.toUrl(`s3://${path.Bucket}/${path.Key}`), 'r') as unknown as FsAwsS3V3
-    ).client.send(new HeadObjectCommand({ Bucket: path.Bucket, Key: path.Key }));
-=======
-      fsa.get(`s3://${path.Bucket}/${objectKey}`, 'r') as FsAwsS3V3
+      fsa.get(fsa.toUrl(`s3://${path.Bucket}/${objectKey}`), 'r') as unknown as FsAwsS3V3
     ).client.send(new HeadObjectCommand({ Bucket: path.Bucket, Key: objectKey }));
->>>>>>> 04d20b78
     logger.info({ path, headObjectOutput }, 'VerifyRestore:HeadObject');
     return headObjectOutput;
   } catch (error) {
