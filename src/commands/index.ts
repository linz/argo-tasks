import { subcommands } from 'cmd-ts';
import { commandCopy } from './copy/copy.js';
import { commandCreateManifest } from './create-manifest/create-manifest.js';
import { commandLdsFetch } from './lds-cache/lds.cache.js';
import { commandList } from './list/list.js';
import { commandStacCatalog } from './stac-catalog/stac.catalog.js';
import { commandStacSync } from './stac-sync/stac.sync.js';
import { commandStacValidate } from './stac-validate/stac.validate.js';
import { commandTileNamesValidate } from './tilename-validate/tilename.validate.js';
import { commandTileSetValidate } from './tileset-validate/tileset.validate.js';

export const cmd = subcommands({
  name: 'argo-tasks',
  description: 'Utility tasks for argo',
  cmds: {
    copy: commandCopy,
    'create-manifest': commandCreateManifest,
    flatten: commandCreateManifest,
    'lds-fetch-layer': commandLdsFetch,
    list: commandList,
    ls: commandList,
    'stac-catalog': commandStacCatalog,
<<<<<<< HEAD
    'tilename-validate': commandTileNamesValidate,
=======
    'stac-sync': commandStacSync,
    'stac-validate': commandStacValidate,
    'tileset-validate': commandTileSetValidate,
>>>>>>> b4f48477
  },
});<|MERGE_RESOLUTION|>--- conflicted
+++ resolved
@@ -20,12 +20,9 @@
     list: commandList,
     ls: commandList,
     'stac-catalog': commandStacCatalog,
-<<<<<<< HEAD
-    'tilename-validate': commandTileNamesValidate,
-=======
     'stac-sync': commandStacSync,
     'stac-validate': commandStacValidate,
+    'tilename-validate': commandTileNamesValidate,
     'tileset-validate': commandTileSetValidate,
->>>>>>> b4f48477
   },
 });