import { subcommands } from 'cmd-ts';

import { CliInfo } from '../cli.info.js';
import { basemapsCreatePullRequest } from './basemaps-github/create-pr.js';
import { basemapsCreateMapSheet } from './basemaps-mapsheet/create-mapsheet.js';
import { commandCopy } from './copy/copy.js';
import { commandCreateManifest } from './create-manifest/create-manifest.js';
import { commandPrettyPrint } from './format/pretty.print.js';
import { commandGroup } from './group/group.js';
import { commandLdsFetch } from './lds-cache/lds.cache.js';
import { commandList } from './list/list.js';
import { commandMapSheetCoverage } from './mapsheet-coverage/mapsheet.coverage.js';
import { commandGeneratePath } from './path/path.generate.js';
import { commandStacCatalog } from './stac-catalog/stac.catalog.js';
import { commandStacGithubImport } from './stac-github-import/stac.github.import.js';
import { commandStacSync } from './stac-sync/stac.sync.js';
import { commandStacValidate } from './stac-validate/stac.validate.js';
import { commandTileIndexValidate } from './tileindex-validate/tileindex.validate.js';

export const AllCommands = {
  copy: commandCopy,
  'create-manifest': commandCreateManifest,
  group: commandGroup,
  flatten: commandCreateManifest,
  'lds-fetch-layer': commandLdsFetch,
  list: commandList,
  ls: commandList,
  'stac-catalog': commandStacCatalog,
  'stac-github-import': commandStacGithubImport,
  'stac-sync': commandStacSync,
  'stac-validate': commandStacValidate,
  'tileindex-validate': commandTileIndexValidate,
  stac: subcommands({
    name: 'stac',
    cmds: {
      catalog: commandStacCatalog,
      'github-import': commandStacGithubImport,
      sync: commandStacSync,
      validate: commandStacValidate,
    },
  }),
  bmc: subcommands({
    name: 'bmc',
    cmds: {
      'create-pr': basemapsCreatePullRequest,
      'create-mapsheet': basemapsCreateMapSheet,
    },
  }),
  'pretty-print': commandPrettyPrint,
  'generate-path': commandGeneratePath,
};

export const cmd = subcommands({
  name: 'argo-tasks',
  version: CliInfo.version,
  description: 'Utility tasks for argo',
<<<<<<< HEAD
  cmds: {
    copy: commandCopy,
    'create-manifest': commandCreateManifest,
    group: commandGroup,
    flatten: commandCreateManifest,
    'lds-fetch-layer': commandLdsFetch,
    list: commandList,
    ls: commandList,
    'mapsheet-coverage': commandMapSheetCoverage,
    'stac-catalog': commandStacCatalog,
    'stac-github-import': commandStacGithubImport,
    'stac-sync': commandStacSync,
    'stac-validate': commandStacValidate,
    'tileindex-validate': commandTileIndexValidate,
    stac: subcommands({
      name: 'stac',
      cmds: {
        catalog: commandStacCatalog,
        'github-import': commandStacGithubImport,
        sync: commandStacSync,
        validate: commandStacValidate,
      },
    }),
    bmc: subcommands({
      name: 'bmc',
      cmds: {
        'create-pr': basemapsCreatePullRequest,
        'create-mapsheet': basemapsCreateMapSheet,
      },
    }),
    'pretty-print': commandPrettyPrint,
    'generate-path': commandGeneratePath,
  },
=======
  cmds: AllCommands,
>>>>>>> f1b559c7
});<|MERGE_RESOLUTION|>--- conflicted
+++ resolved
@@ -25,6 +25,7 @@
   'lds-fetch-layer': commandLdsFetch,
   list: commandList,
   ls: commandList,
+  'mapsheet-coverage': commandMapSheetCoverage,
   'stac-catalog': commandStacCatalog,
   'stac-github-import': commandStacGithubImport,
   'stac-sync': commandStacSync,
@@ -54,41 +55,5 @@
   name: 'argo-tasks',
   version: CliInfo.version,
   description: 'Utility tasks for argo',
-<<<<<<< HEAD
-  cmds: {
-    copy: commandCopy,
-    'create-manifest': commandCreateManifest,
-    group: commandGroup,
-    flatten: commandCreateManifest,
-    'lds-fetch-layer': commandLdsFetch,
-    list: commandList,
-    ls: commandList,
-    'mapsheet-coverage': commandMapSheetCoverage,
-    'stac-catalog': commandStacCatalog,
-    'stac-github-import': commandStacGithubImport,
-    'stac-sync': commandStacSync,
-    'stac-validate': commandStacValidate,
-    'tileindex-validate': commandTileIndexValidate,
-    stac: subcommands({
-      name: 'stac',
-      cmds: {
-        catalog: commandStacCatalog,
-        'github-import': commandStacGithubImport,
-        sync: commandStacSync,
-        validate: commandStacValidate,
-      },
-    }),
-    bmc: subcommands({
-      name: 'bmc',
-      cmds: {
-        'create-pr': basemapsCreatePullRequest,
-        'create-mapsheet': basemapsCreateMapSheet,
-      },
-    }),
-    'pretty-print': commandPrettyPrint,
-    'generate-path': commandGeneratePath,
-  },
-=======
   cmds: AllCommands,
->>>>>>> f1b559c7
 });