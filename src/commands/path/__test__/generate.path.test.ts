import assert from 'node:assert';
import { describe, it } from 'node:test';

import { FakeTiff } from '../../tileindex-validate/__test__/tileindex.validate.data.js';
import { extractEpsg, extractGsd, formatDate, formatName, generatePath, PathMetadata } from '../path.generate.js';
import { getSample } from './sample.js';

describe('GeneratePathImagery', () => {
  it('Should match - geographic description', () => {
    const metadata: PathMetadata = {
      targetBucketName: 'nz-imagery',
      category: 'urban-aerial-photos',
      geographicDescription: 'Napier',
      region: 'hawkes-bay',
      date: '2017-2018',
      gsd: 0.05,
      epsg: 2193,
    };
    assert.equal(generatePath(metadata), 's3://nz-imagery/hawkes-bay/napier_2017-2018_0.05m/rgb/2193/');
  });
  it('Should match - event', () => {
    const metadata: PathMetadata = {
      targetBucketName: 'nz-imagery',
      category: 'rural-aerial-photos',
      geographicDescription: 'North Island Weather Event',
      region: 'hawkes-bay',
      date: '2023',
      gsd: 0.25,
      epsg: 2193,
    };
    assert.equal(generatePath(metadata), 's3://nz-imagery/hawkes-bay/north-island-weather-event_2023_0.25m/rgb/2193/');
  });
  it('Should match - no optional metadata', () => {
    const metadata: PathMetadata = {
      targetBucketName: 'nz-imagery',
      category: 'urban-aerial-photos',
      geographicDescription: undefined,
      region: 'auckland',
      date: '2023',
      gsd: 0.3,
      epsg: 2193,
    };
    assert.equal(generatePath(metadata), 's3://nz-imagery/auckland/auckland_2023_0.3m/rgb/2193/');
  });
});

describe('GeneratePathElevation', () => {
  it('Should match - dem (no optional metadata)', () => {
    const metadata: PathMetadata = {
      targetBucketName: 'nz-elevation',
      category: 'dem',
      geographicDescription: undefined,
      region: 'auckland',
      date: '2023',
      gsd: 1,
      epsg: 2193,
    };
    assert.equal(generatePath(metadata), 's3://nz-elevation/auckland/auckland_2023/dem_1m/2193/');
  });
  it('Should match - dsm (no optional metadata)', () => {
    const metadata: PathMetadata = {
      targetBucketName: 'nz-elevation',
      category: 'dsm',
      geographicDescription: undefined,
      region: 'auckland',
      date: '2023',
      gsd: 1,
      epsg: 2193,
    };
    assert.equal(generatePath(metadata), 's3://nz-elevation/auckland/auckland_2023/dsm_1m/2193/');
  });
});

describe('GeneratePathSatelliteImagery', () => {
  it('Should match - geographic description & event', () => {
    const metadata: PathMetadata = {
      targetBucketName: 'nz-imagery',
      category: 'satellite-imagery',
      geographicDescription: 'North Island Cyclone Gabrielle',
      region: 'new-zealand',
      date: '2023',
      gsd: 0.5,
      epsg: 2193,
    };
    assert.equal(
      generatePath(metadata),
      's3://nz-imagery/new-zealand/north-island-cyclone-gabrielle_2023_0.5m/rgb/2193/',
    );
  });
});

describe('GeneratePathHistoricImagery', () => {
  it('Should error', () => {
    const metadata: PathMetadata = {
      targetBucketName: 'nz-imagery',
      category: 'scanned-aerial-imagery',
      geographicDescription: undefined,
      region: 'wellington',
      date: '1963',
      gsd: 0.5,
      epsg: 2193,
    };
    assert.throws(() => {
      generatePath(metadata), Error;
    });
  });
});

describe('formatName', () => {
  it('Should match - region', () => {
    assert.equal(formatName('hawkes-bay', undefined), 'hawkes-bay');
  });
  it('Should match - region & geographic description', () => {
    assert.equal(formatName('hawkes-bay', 'Napier'), 'napier');
  });
  it('Should match - region & event', () => {
    assert.equal(formatName('canterbury', 'Christchurch Earthquake'), 'christchurch-earthquake');
  });
});

describe('epsg', () => {
  const TiffEPSG = new FakeTiff(new URL('s3://path/fake.tiff'), {
    epsg: 2193,
  });
  it('Should return EPSG code', () => {
    assert.equal(extractEpsg(TiffEPSG), '2193');
  });
  const TiffNoEPSG = new FakeTiff(new URL('s3://path/fake.tiff'), { epsg: undefined });
  it('Should fail - unable to find EPSG code', () => {
    assert.throws(() => {
      extractEpsg(TiffNoEPSG), Error;
    });
  });
  const TiffInvalidEPSG = new FakeTiff(new URL('s3://path/fake.tiff'), { epsg: 2319 });
  it('Should fail - invalid EPSG code', () => {
    assert.throws(() => {
      extractEpsg(TiffInvalidEPSG), Error;
    });
  });
});

describe('gsd', () => {
  const TiffGsd = new FakeTiff(new URL('s3://path/fake.tiff'), {
    resolution: [0.3],
  });
  it('Should return resolution', () => {
    assert.equal(extractGsd(TiffGsd), 0.3);
  });
  const TiffNoGsd = new FakeTiff(new URL('s3://path/fake.tiff'), {
    resolution: [],
  });
  it('Should fail - unable to find resolution', () => {
    assert.throws(() => {
      extractGsd(TiffNoGsd), Error;
    });
  });
});

describe('category', async () => {
  it('Should return category', async () => {
    const collection = getSample();
    assert.equal(collection['linz:geospatial_category'], 'urban-aerial-photos');
  });
});

describe('geographicDescription', async () => {
  it('Should return geographic description', async () => {
<<<<<<< HEAD
    const collection = getSample();
    const gd = collection['linz:geographic_description'];
    assert.equal(gd, 'Palmerston North');
=======
    const collection = await fsa.readJson<StacCollection & StacCollectionLinz>(
      './src/commands/path/__test__/sample.json',
    );
    assert.equal(collection['linz:geographic_description'], 'Palmerston North');
>>>>>>> 5a8678dc
    const metadata: PathMetadata = {
      targetBucketName: 'bucket',
      category: 'urban-aerial-photos',
      geographicDescription: collection['linz:geographic_description'],
      region: 'manawatu-whanganui',
      date: '2020',
      gsd: 0.05,
      epsg: 2193,
    };
    assert.equal(generatePath(metadata), 's3://bucket/manawatu-whanganui/palmerston-north_2020_0.05m/rgb/2193/');
  });
  it('Should return undefined - no geographic description metadata', async () => {
    const collection = getSample();
    delete collection['linz:geographic_description'];
    assert.equal(collection['linz:geographic_description'], undefined);
    const metadata: PathMetadata = {
      targetBucketName: 'bucket',
      category: 'urban-aerial-photos',
      geographicDescription: collection['linz:geographic_description'],
      region: 'manawatu-whanganui',
      date: '2020',
      gsd: 0.05,
      epsg: 2193,
    };
    assert.equal(generatePath(metadata), 's3://bucket/manawatu-whanganui/manawatu-whanganui_2020_0.05m/rgb/2193/');
  });
});

<<<<<<< HEAD
describe('event', async () => {
  it('Should return event', async () => {
    const collection = getSample();
    assert.equal(collection['linz:event_name'], 'Storm');
    const metadata: PathMetadata = {
      targetBucketName: 'bucket',
      category: 'urban-aerial-photos',
      geographicDescription: undefined,
      region: 'nelson',
      event: collection['linz:event_name'],
      date: '2020',
      gsd: 0.05,
      epsg: 2193,
    };
    assert.equal(generatePath(metadata), 's3://bucket/nelson/nelson-storm_2020_0.05m/rgb/2193/');
  });
  it('Should return undefined - no event metadata', async () => {
    const collection = getSample();
    delete collection['linz:event_name'];
    assert.equal(collection['linz:event_name'], undefined);
    const metadata: PathMetadata = {
      targetBucketName: 'bucket',
      category: 'urban-aerial-photos',
      geographicDescription: undefined,
      region: 'nelson',
      event: collection['linz:event_name'],
      date: '2020',
      gsd: 0.05,
      epsg: 2193,
    };
    assert.equal(generatePath(metadata), 's3://bucket/nelson/nelson_2020_0.05m/rgb/2193/');
  });
});

=======
>>>>>>> 5a8678dc
describe('region', async () => {
  it('Should return region', async () => {
    const collection = getSample();
    assert.equal(collection['linz:region'], 'manawatu-whanganui');
  });
});

describe('formatDate', async () => {
  it('Should return date as single year', async () => {
<<<<<<< HEAD
    const collection = getSample();
    assert.equal(formatDate(collection), '2022');
  });
  it('Should return date as two years', async () => {
    const collection = getSample();
=======
    const collection = await fsa.readJson<StacCollection & StacCollectionLinz>(
      './src/commands/path/__test__/sample.json',
    );
    assert.equal(formatDate(collection), '2022');
  });
  it('Should return date as two years', async () => {
    const collection = await fsa.readJson<StacCollection & StacCollectionLinz>(
      './src/commands/path/__test__/sample.json',
    );
>>>>>>> 5a8678dc
    collection.extent.temporal.interval[0] = ['2022-12-31T11:00:00Z', '2023-12-31T11:00:00Z'];
    assert.equal(formatDate(collection), '2022-2023');
  });
  it('Should fail - unable to retrieve date', async () => {
<<<<<<< HEAD
    const collection = getSample();
=======
    const collection = await fsa.readJson<StacCollection & StacCollectionLinz>(
      './src/commands/path/__test__/sample.json',
    );
>>>>>>> 5a8678dc
    collection.extent.temporal.interval[0] = [null, null];
    assert.throws(() => {
      formatDate(collection), Error;
    });
  });
});<|MERGE_RESOLUTION|>--- conflicted
+++ resolved
@@ -165,16 +165,8 @@
 
 describe('geographicDescription', async () => {
   it('Should return geographic description', async () => {
-<<<<<<< HEAD
-    const collection = getSample();
-    const gd = collection['linz:geographic_description'];
-    assert.equal(gd, 'Palmerston North');
-=======
-    const collection = await fsa.readJson<StacCollection & StacCollectionLinz>(
-      './src/commands/path/__test__/sample.json',
-    );
+    const collection = getSample();
     assert.equal(collection['linz:geographic_description'], 'Palmerston North');
->>>>>>> 5a8678dc
     const metadata: PathMetadata = {
       targetBucketName: 'bucket',
       category: 'urban-aerial-photos',
@@ -203,43 +195,6 @@
   });
 });
 
-<<<<<<< HEAD
-describe('event', async () => {
-  it('Should return event', async () => {
-    const collection = getSample();
-    assert.equal(collection['linz:event_name'], 'Storm');
-    const metadata: PathMetadata = {
-      targetBucketName: 'bucket',
-      category: 'urban-aerial-photos',
-      geographicDescription: undefined,
-      region: 'nelson',
-      event: collection['linz:event_name'],
-      date: '2020',
-      gsd: 0.05,
-      epsg: 2193,
-    };
-    assert.equal(generatePath(metadata), 's3://bucket/nelson/nelson-storm_2020_0.05m/rgb/2193/');
-  });
-  it('Should return undefined - no event metadata', async () => {
-    const collection = getSample();
-    delete collection['linz:event_name'];
-    assert.equal(collection['linz:event_name'], undefined);
-    const metadata: PathMetadata = {
-      targetBucketName: 'bucket',
-      category: 'urban-aerial-photos',
-      geographicDescription: undefined,
-      region: 'nelson',
-      event: collection['linz:event_name'],
-      date: '2020',
-      gsd: 0.05,
-      epsg: 2193,
-    };
-    assert.equal(generatePath(metadata), 's3://bucket/nelson/nelson_2020_0.05m/rgb/2193/');
-  });
-});
-
-=======
->>>>>>> 5a8678dc
 describe('region', async () => {
   it('Should return region', async () => {
     const collection = getSample();
@@ -249,34 +204,16 @@
 
 describe('formatDate', async () => {
   it('Should return date as single year', async () => {
-<<<<<<< HEAD
     const collection = getSample();
     assert.equal(formatDate(collection), '2022');
   });
   it('Should return date as two years', async () => {
     const collection = getSample();
-=======
-    const collection = await fsa.readJson<StacCollection & StacCollectionLinz>(
-      './src/commands/path/__test__/sample.json',
-    );
-    assert.equal(formatDate(collection), '2022');
-  });
-  it('Should return date as two years', async () => {
-    const collection = await fsa.readJson<StacCollection & StacCollectionLinz>(
-      './src/commands/path/__test__/sample.json',
-    );
->>>>>>> 5a8678dc
     collection.extent.temporal.interval[0] = ['2022-12-31T11:00:00Z', '2023-12-31T11:00:00Z'];
     assert.equal(formatDate(collection), '2022-2023');
   });
   it('Should fail - unable to retrieve date', async () => {
-<<<<<<< HEAD
-    const collection = getSample();
-=======
-    const collection = await fsa.readJson<StacCollection & StacCollectionLinz>(
-      './src/commands/path/__test__/sample.json',
-    );
->>>>>>> 5a8678dc
+    const collection = getSample();
     collection.extent.temporal.interval[0] = [null, null];
     assert.throws(() => {
       formatDate(collection), Error;
