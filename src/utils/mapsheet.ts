--- conflicted
+++ resolved
@@ -80,14 +80,104 @@
   code: { start: 'AS', end: 'CK' },
   /** The top left point for where map sheets start from in NZTM2000 (EPSG:2193) */
   origin: { x: 988000, y: 6234000 },
-<<<<<<< HEAD
-  gridSizes: [10000, 5000, 2000, 1000, 500],
   gridSizeMax: 50000,
   roundCorrection: 0.01,
-  extract: extractTileName,
-  offset: mapSheetOffset,
-  tileOffset,
-  iterate: iterateMapSheets,
+  /** Allowed grid sizes, these should exist in the LINZ Data service (meters) */
+  gridSizes: [10_000, 5_000, 2_000, 1_000, 500],
+
+  /**
+   * Get the expected origin and mapsheet information from a file name
+   *
+   * @example
+   * ```typescript
+   * MapSheet.extract("BP27_1000_4817.tiff") // { mapSheet: "BP27", gridSize: 1000, x: 17, y:48 }
+   * ```
+   */
+  extract(fileName: string): MapTileIndex | null {
+    const match = fileName.match(MapSheetRegex);
+    if (match == null) return null;
+
+    const out: MapTileIndex = {
+      mapSheet: match[1],
+      gridSize: Number(match[2]),
+      x: -1,
+      y: -1,
+      name: match[0],
+      bounds: { x: 0, y: 0, width: 0, height: 0 },
+    };
+    // 1:500 has X/Y is 3 digits not 2
+    if (out.gridSize === 500) {
+      out.y = Number(match[3].slice(0, 3));
+      out.x = Number(match[3].slice(3));
+    } else {
+      out.y = Number(match[3].slice(0, 2));
+      out.x = Number(match[3].slice(2));
+    }
+    if (isNaN(out.gridSize) || isNaN(out.x) || isNaN(out.y)) return null;
+
+    const origin = MapSheet.offset(out.mapSheet);
+    if (origin == null) return null;
+
+    const tileOffset = MapSheet.tileBounds(out.gridSize, out.x, out.y);
+    out.bounds.x = origin.x + tileOffset.x;
+    out.bounds.y = origin.y - tileOffset.y;
+    out.bounds.width = tileOffset.width;
+    out.bounds.height = tileOffset.height;
+    return out;
+  },
+  /**
+   * Calculate the expected X & Y origin point for a map sheet
+   *
+   * @example
+   * ```typescript
+   * MapSheet.offset("AZ") // { x: 988000, y: 5982000 }
+   * ```
+   */
+  offset(sheetCode: string): { x: number; y: number } | null {
+    const ms = sheetCode.slice(0, 2);
+    const x = Number(sheetCode.slice(2));
+
+    const baseYOffset = charS - charA;
+    const firstLetterOffset = (ms.charCodeAt(0) - charA) * 26;
+    const secondLetterOffset = ms.charCodeAt(1) - charA;
+
+    let y = firstLetterOffset + secondLetterOffset - baseYOffset;
+
+    // There are three missing map sheets
+    if (ms > 'CI') y -= 3;
+    else if (ms > 'BO') y -= 2;
+    else if (ms > 'BI') y--;
+
+    return { x: MapSheet.width * x + MapSheet.origin.x, y: MapSheet.origin.y - MapSheet.height * y };
+  },
+
+  /** Generate the bounding box for a tile inside a mapsheet at a specific grid size */
+  tileBounds(gridSize: number, x: number, y: number): Bounds {
+    const scale = gridSize / MapSheet.scale;
+    const offsetX = MapSheet.width * scale;
+    const offsetY = MapSheet.height * scale;
+    return { x: (x - 1) * offsetX, y: (y - 1) * offsetY, width: offsetX, height: offsetY };
+  },
+
+  /**
+   * Iterate mapsheet codes
+   * @example
+   * ```typescript
+   * [...MapSheet.iterate()] // [ 'AS', 'AT', 'AU', 'AV', 'AW', 'AX', ... ]
+   * ````
+   */
+  *iterate(): Generator<string> {
+    for (let first = 0; first < 3; first++) {
+      for (let second = 0; second < 26; second++) {
+        if (first === 0 && second < charS - charA) continue;
+        const mapSheet = `${String.fromCharCode(charA + first)}${String.fromCharCode(charA + second)}`;
+        if (Skipped.has(mapSheet)) continue;
+
+        yield mapSheet;
+        if (mapSheet === MapSheet.code.end) return;
+      }
+    }
+  },
 };
 
 // Ranges of valid sheet columns for each sheet row. Keys are the row names, and values are ranges
@@ -151,102 +241,4 @@
   CH: [[5, 14]],
   CJ: [[7, 11]],
   CK: [[7, 9]],
-=======
-  /** Allowed grid sizes, these should exist in the LINZ Data service (meters) */
-  gridSizes: [10_000, 5_000, 2_000, 1_000, 500],
-
-  /**
-   * Get the expected origin and mapsheet information from a file name
-   *
-   * @example
-   * ```typescript
-   * MapSheet.extract("BP27_1000_4817.tiff") // { mapSheet: "BP27", gridSize: 1000, x: 17, y:48 }
-   * ```
-   */
-  extract(fileName: string): MapTileIndex | null {
-    const match = fileName.match(MapSheetRegex);
-    if (match == null) return null;
-
-    const out: MapTileIndex = {
-      mapSheet: match[1],
-      gridSize: Number(match[2]),
-      x: -1,
-      y: -1,
-      name: match[0],
-      bounds: { x: 0, y: 0, width: 0, height: 0 },
-    };
-    // 1:500 has X/Y is 3 digits not 2
-    if (out.gridSize === 500) {
-      out.y = Number(match[3].slice(0, 3));
-      out.x = Number(match[3].slice(3));
-    } else {
-      out.y = Number(match[3].slice(0, 2));
-      out.x = Number(match[3].slice(2));
-    }
-    if (isNaN(out.gridSize) || isNaN(out.x) || isNaN(out.y)) return null;
-
-    const origin = MapSheet.offset(out.mapSheet);
-    if (origin == null) return null;
-
-    const tileOffset = MapSheet.tileBounds(out.gridSize, out.x, out.y);
-    out.bounds.x = origin.x + tileOffset.x;
-    out.bounds.y = origin.y - tileOffset.y;
-    out.bounds.width = tileOffset.width;
-    out.bounds.height = tileOffset.height;
-    return out;
-  },
-  /**
-   * Calculate the expected X & Y origin point for a map sheet
-   *
-   * @example
-   * ```typescript
-   * MapSheet.offset("AZ") // { x: 988000, y: 5982000 }
-   * ```
-   */
-  offset(sheetCode: string): { x: number; y: number } | null {
-    const ms = sheetCode.slice(0, 2);
-    const x = Number(sheetCode.slice(2));
-
-    const baseYOffset = charS - charA;
-    const firstLetterOffset = (ms.charCodeAt(0) - charA) * 26;
-    const secondLetterOffset = ms.charCodeAt(1) - charA;
-
-    let y = firstLetterOffset + secondLetterOffset - baseYOffset;
-
-    // There are three missing map sheets
-    if (ms > 'CI') y -= 3;
-    else if (ms > 'BO') y -= 2;
-    else if (ms > 'BI') y--;
-
-    return { x: MapSheet.width * x + MapSheet.origin.x, y: MapSheet.origin.y - MapSheet.height * y };
-  },
-
-  /** Generate the bounding box for a tile inside a mapsheet at a specific grid size */
-  tileBounds(gridSize: number, x: number, y: number): Bounds {
-    const scale = gridSize / MapSheet.scale;
-    const offsetX = MapSheet.width * scale;
-    const offsetY = MapSheet.height * scale;
-    return { x: (x - 1) * offsetX, y: (y - 1) * offsetY, width: offsetX, height: offsetY };
-  },
-
-  /**
-   * Iterate mapsheet codes
-   * @example
-   * ```typescript
-   * [...MapSheet.iterate()] // [ 'AS', 'AT', 'AU', 'AV', 'AW', 'AX', ... ]
-   * ````
-   */
-  *iterate(): Generator<string> {
-    for (let first = 0; first < 3; first++) {
-      for (let second = 0; second < 26; second++) {
-        if (first === 0 && second < charS - charA) continue;
-        const mapSheet = `${String.fromCharCode(charA + first)}${String.fromCharCode(charA + second)}`;
-        if (Skipped.has(mapSheet)) continue;
-
-        yield mapSheet;
-        if (mapSheet === MapSheet.code.end) return;
-      }
-    }
-  },
->>>>>>> b4f48477
 };